--- conflicted
+++ resolved
@@ -27,6 +27,7 @@
     "import param\n",
     "import fsspec\n",
     "import intake\n",
+    "from tqdm import tqdm\n",
     "import xarray as xr\n",
     "\n",
     "import itertools\n",
@@ -43,40 +44,6 @@
    "metadata": {},
    "outputs": [],
    "source": [
-<<<<<<< HEAD
-    "%%time\n",
-    "mapper = fsspec.get_mapper(\n",
-    "    \"reference://\",\n",
-    "    fo=\"gcs://mdtemp/earthbigdata.json.zst\",\n",
-    "    target_options={\"compression\": \"zstd\"}\n",
-    ")\n",
-    "dataset = xr.open_dataset(mapper, engine=\"zarr\", backend_kwargs={\"consolidated\": False})"
-   ]
-  },
-  {
-   "cell_type": "code",
-   "execution_count": null,
-   "id": "5593be7b",
-   "metadata": {},
-   "outputs": [],
-   "source": [
-    "%%time\n",
-    "mapper = fsspec.get_mapper(\n",
-    "    \"reference://\",\n",
-    "    fo=\"gcs://mdtemp/earthbigdata.json.zst\",\n",
-    "    target_options={\"compression\": \"zstd\"}\n",
-    ")\n",
-    "dataset = xr.open_dataset(mapper, engine=\"zarr\", backend_kwargs={\"consolidated\": False}, chunks={})"
-   ]
-  },
-  {
-   "cell_type": "code",
-   "execution_count": null,
-   "id": "48c9595d",
-   "metadata": {},
-   "outputs": [],
-   "source": [
-=======
     "zarr_all_url='https://sentinel-1-global-coherence-earthbigdata.s3.us-west-2.amazonaws.com/data/wrappers/zarr-all.json'\n",
     "\n",
     "mapper = fsspec.get_mapper(\n",
@@ -87,7 +54,6 @@
     "dataset = xr.open_dataset(\n",
     "    mapper, engine='zarr', backend_kwargs={'consolidated': False}\n",
     ")\n",
->>>>>>> 1c8df936
     "dataset"
    ]
   },
@@ -119,7 +85,7 @@
    "metadata": {},
    "outputs": [],
    "source": [
-    "STEP = 10"
+    "STEP = 5"
    ]
   },
   {
@@ -332,7 +298,7 @@
     "        ),\n",
     "    ),\n",
     ")\n",
-    "app"
+    "app.show()"
    ]
   },
   {
