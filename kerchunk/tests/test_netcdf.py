import os

import fsspec
import numpy as np
import pytest
from kerchunk import netCDF3

xr = pytest.importorskip("xarray")

arr = np.random.rand(1, 10, 10)
static = xr.DataArray(data=np.random.rand(10, 10), dims=["x", "y"], name="static")
data = xr.DataArray(
    data=arr.squeeze(),
    dims=["x", "y"],
    name="data",
)
bdata = xr.Dataset({"data": data}, attrs={"attr0": 3}).to_netcdf(
    format="NETCDF3_CLASSIC"
)


<<<<<<< HEAD

@pytest.mark.parametrize("zarr_version", [2, 3])
def test_one(zarr_version):
    h = netCDF3.netcdf_recording_file("memory://data.nc3", zarr_version=zarr_version)
=======
def test_one(m):
    m.pipe("data.nc3", bdata)
    h = netCDF3.netcdf_recording_file("memory://data.nc3")
>>>>>>> 5664dd56
    out = h.translate()
    ds = xr.open_dataset(
        "reference://",
        engine="zarr",
        backend_kwargs={
            "consolidated": False,
            "zarr_version": zarr_version,
            "storage_options": {"fo": out, "remote_protocol": "memory"},
        },
    )
    assert (ds.data == data).all()


@pytest.fixture()
def unlimited_dataset(tmpdir):
    # https://unidata.github.io/netcdf4-python/#creatingopeningclosing-a-netcdf-file
    from netCDF4 import Dataset

    fn = os.path.join(tmpdir, "test.nc")
    rootgrp = Dataset(fn, "w", format="NETCDF3_CLASSIC")
    rootgrp.createDimension("time", None)
    rootgrp.createDimension("lat", 10)
    rootgrp.createDimension("lon", 5)
    rootgrp.createVariable("time", "f8", ("time",))
    rootgrp.title = "testing"
    latitudes = rootgrp.createVariable("lat", "f4", ("lat",))
    longitudes = rootgrp.createVariable("lon", "f4", ("lon",))
    temp = rootgrp.createVariable(
        "temp",
        "f4",
        (
            "time",
            "lat",
            "lon",
        ),
    )
    temp.units = "K"
    latitudes[:] = np.arange(-0.5, 0.5, 0.1)
    longitudes[:] = np.arange(0, 0.5, 0.1)
    for i in range(8):
        temp[i] = np.random.uniform(size=(1, 10, 5))
    rootgrp.close()
    return fn


@pytest.mark.parametrize("zarr_version", [2, 3])
def test_unlimited(unlimited_dataset, zarr_version):
    fn = unlimited_dataset
    expected = xr.open_dataset(fn, engine="scipy")
    h = netCDF3.NetCDF3ToZarr(fn, zarr_version=zarr_version)
    out = h.translate()
    ds = xr.open_dataset(
        "reference://",
        engine="zarr",
        backend_kwargs={
            "consolidated": False,
            "zarr_version": zarr_version,
            "storage_options": {"fo": out},
        },
    )
    assert ds.attrs["title"] == "testing"
    assert ds.temp.attrs["units"] == "K"
    assert (ds.lat.values == expected.lat.values).all()
    assert (ds.lon.values == expected.lon.values).all()
    assert (ds.temp.values == expected.temp.values).all()<|MERGE_RESOLUTION|>--- conflicted
+++ resolved
@@ -19,16 +19,10 @@
 )
 
 
-<<<<<<< HEAD
-
 @pytest.mark.parametrize("zarr_version", [2, 3])
-def test_one(zarr_version):
-    h = netCDF3.netcdf_recording_file("memory://data.nc3", zarr_version=zarr_version)
-=======
-def test_one(m):
+def test_one(m, zarr_version):
     m.pipe("data.nc3", bdata)
     h = netCDF3.netcdf_recording_file("memory://data.nc3")
->>>>>>> 5664dd56
     out = h.translate()
     ds = xr.open_dataset(
         "reference://",
