--- conflicted
+++ resolved
@@ -174,13 +174,10 @@
             kwargs = {}
             if h5obj.dtype.kind in "US":
                 fill = h5obj.fillvalue or " "
-<<<<<<< HEAD
             elif h5obj.dtype.kind == "O":
                 kwargs["data"] = h5obj[:]
                 kwargs["object_codec"] = numcodecs.MsgPack()
-=======
             elif _is_netcdf_datetime(h5obj):
->>>>>>> 54022ebc
                 fill = None
             else:
                 fill = h5obj.fillvalue
