import io
import fsspec
import enum
import ujson

try:
    import tifffile
except ModuleNotFoundError:  # pragma: no cover
    raise ImportError(
        "tifffile is required for kerchunking TIFF files. Please install with "
        "`pip/conda install tifffile`."
    )

import kerchunk.utils


<<<<<<< HEAD
def tiff_to_zarr(
    urlpath, remote_options=None, target=None, target_options=None, zarr_version=None
):
    """
    Wraps TIFFFile's fsspec writer to extract metadata as attributes
=======
def tiff_to_zarr(urlpath, remote_options=None, target=None, target_options=None):
    """Wraps TIFFFile's fsspec writer to extract metadata as attributes
>>>>>>> 5664dd56

    Parameters
    ----------
    urlpath: str
        Location of input TIFF
    remote_options: dict
        pass these to fsspec when opening urlpath
    target: str
        Write JSON to this location. If not given, no file is output
    target_options: dict
        pass these to fsspec when opening target
    zarr_version : int

    Returns
    -------
    references dict
    """

    if zarr_version not in [2, None]:
        raise ValueError("zarr_version not implemented for tiff_to_zarr")

    with fsspec.open(urlpath, **(remote_options or {})) as of:
        url, name = urlpath.rsplit("/", 1)

        with tifffile.TiffFile(of, name=name) as tif:
            with tif.series[0].aszarr() as store:
                of2 = io.StringIO()
                store.write_fsspec(of2, url=url)
                out = ujson.loads(of2.getvalue())

                meta = ujson.loads(out[".zattrs"])
                for k in dir(tif):
                    if not k.endswith("metadata"):
                        continue
                    try:
                        met = getattr(tif, k, None)
                    except Exception:
                        continue
                    try:
                        d = dict(met or {})
                    except ValueError:
                        # newer tifffile exposes xml structured tags
                        from xml.etree import ElementTree

                        e = ElementTree.fromstring(met)
                        d = {i.get("name"): i.text for i in e}
                    meta.update(d)
                for k, v in meta.copy().items():
                    # deref enums
                    if isinstance(v, enum.EnumMeta):
                        meta[k] = v._name_
                out[".zattrs"] = ujson.dumps(meta)
    if "GTRasterTypeGeoKey" in meta:
        # TODO: make dataset and assign coords for geoTIFF
        # import zarr
        # fs = fsspec.filesystem("reference", fo=out
        # z = zarr.open(out.get_mapper())
        # coords = generate_coords(meta, z.shape)
        # rasterio.crs.CRS.from_epsg(attrs['ProjectedCSTypeGeoKey']).to_wkt("WKT1_GDAL") ??
        pass
    if target is not None:
        with fsspec.open(target, **(target_options or {})) as of:
            ujson.dump(out, of)
    return out


# http://geotiff.maptools.org/spec/geotiff6.html#6.3.1.3
units = {
    9001: "metre",
    9002: "foot",
    9003: "US survey foot",
    9015: "mile international nautical",  # ... and many more
}


TiffToZarr = kerchunk.utils.class_factory(tiff_to_zarr)


def generate_coords(attrs, shape):
    """Produce coordinate arrays for given variable

    Specific to GeoTIFF input attributes

    Parameters
    ----------
    attrs: dict
        Containing the geoTIFF tags, probably the root group of the dataset
    shape: tuple[int]
        The array size in numpy (C) order
    """
    import numpy as np

    height, width = shape[-2:]
    xscale, yscale, zscale = attrs["ModelPixelScale"][:3]
    x0, y0, z0 = attrs["ModelTiepoint"][3:6]
    out = {}
    out["x"] = np.arange(width) * xscale + x0 + xscale / 2
    out["y"] = np.arange(height) * -yscale + y0 - yscale / 2
    if len(shape) > 2:
        out["z"] = np.arange(shape[-3]) * zscale + z0 + zscale / 2
    return out<|MERGE_RESOLUTION|>--- conflicted
+++ resolved
@@ -14,16 +14,11 @@
 import kerchunk.utils
 
 
-<<<<<<< HEAD
 def tiff_to_zarr(
     urlpath, remote_options=None, target=None, target_options=None, zarr_version=None
 ):
     """
     Wraps TIFFFile's fsspec writer to extract metadata as attributes
-=======
-def tiff_to_zarr(urlpath, remote_options=None, target=None, target_options=None):
-    """Wraps TIFFFile's fsspec writer to extract metadata as attributes
->>>>>>> 5664dd56
 
     Parameters
     ----------
