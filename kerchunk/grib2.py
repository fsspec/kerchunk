--- conflicted
+++ resolved
@@ -844,28 +844,16 @@
                     # filtering out the cfgrib metadata dataframe in case it is None
                     lambda item: item is not None,
                     [
-<<<<<<< HEAD
+                        # extracting the metadata from a single message
                         _extract_single_group(mapper(group), i, storage_options)
                         for i, group in enumerate(references, start=1)
-=======
-                        # extracting the metadata from a single message
-                        _extract_single_group(mapper(group), i)
-                        for i, group in enumerate(
-                            scan_grib(fname, storage_options=storage_options), start=1
-                        )
->>>>>>> 0daa3a12
                     ],
                 )
             )
         ).set_index("idx")
 
 
-<<<<<<< HEAD
 def _extract_single_group(grib_group: dict, idx: int, storage_options: Dict):
-=======
-def _extract_single_group(grib_group: dict, idx: int):
-    # This function, returns the grib metadata as a dataframe, on a per message basis.
->>>>>>> 0daa3a12
     import datatree
 
     grib_tree_store = grib_tree(
