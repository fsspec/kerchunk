--- conflicted
+++ resolved
@@ -31,15 +31,10 @@
 
 def get_variables(refs, consolidated=True):
     """Get list of variable names from references.
-<<<<<<< HEAD
+
     Finds the top-level prefixes in a reference set, corresponding to
     the directory listing of the root for zarr.
-=======
-
-    Finds the top-level prefixes in a reference set, corresponding to
-    the directory listing of the root for zarr.
-
->>>>>>> ee487baa
+
     Parameters
     ----------
     refs : dict
@@ -111,12 +106,8 @@
     """Write references as a parquet files store.
 
     The directory structure should mimic a normal zarr store but instead of standard chunk
-<<<<<<< HEAD
-    keys, references are saved as parquet dataframes with multiple row groups.
-=======
     keys, references are saved as parquet dataframes.
 
->>>>>>> ee487baa
     Parameters
     ----------
     refs: str | dict
@@ -128,12 +119,8 @@
     storage_options: dict | None
         Passed to fsspec when for writing the parquet.
     record_size : int
-<<<<<<< HEAD
-        Number of references to store in each reference file (default 10000)
-=======
         Number of references to store in each reference file (default 10000). Bigger values
         mean fewer read requests but larger memory footprint.
->>>>>>> ee487baa
     categorical_threshold : int
         Encode urls as pandas.Categorical to reduce memory footprint if the ratio
         of the number of unique urls to total number of refs for each variable
@@ -143,20 +130,12 @@
     """
     if "refs" in refs:
         refs = refs["refs"]
-<<<<<<< HEAD
-        
-=======
-
->>>>>>> ee487baa
+
     fs, _ = fsspec.core.url_to_fs(url)
     fs.makedirs(url, exist_ok=True)
     fields = get_variables(refs, consolidated=True)
     # write into .zmetadata at top level, one fewer read on access
-<<<<<<< HEAD
-    refs[".zmetadata"]['record_size'] = record_size
-=======
     refs[".zmetadata"]["record_size"] = record_size
->>>>>>> ee487baa
 
     # Initialize arrays
     paths = np.full(record_size, np.nan, dtype="O")
@@ -168,11 +147,7 @@
         if field.startswith("."):
             # zarr metadata keys (.zgroup, .zmetadata, etc)
             # only need to save .zmetadata
-<<<<<<< HEAD
-            if field == '.zmetadata':
-=======
             if field == ".zmetadata":
->>>>>>> ee487baa
                 _write_json(field_path, refs[field], storage_options=storage_options)
             continue
 
@@ -185,11 +160,8 @@
         nchunks = int(np.product(chunk_sizes))
         nrec = nchunks // record_size
         rem = nchunks % record_size
-<<<<<<< HEAD
         if rem != 0:
             nrec += 1
-=======
->>>>>>> ee487baa
         nmissing = 0
         nraw = 0
         npath = 0
@@ -199,11 +171,8 @@
             key = f"{field}/{chunk_id}"
             # Last parquet record can be smaller than record_size
             output_size = record_size if irec < nrec - 1 else rem
-<<<<<<< HEAD
             if output_size == 0:
                 continue
-=======
->>>>>>> ee487baa
             j = i % record_size
             # Make note if expected number of chunks differs from actual
             # number found in references
@@ -212,14 +181,9 @@
                 if isinstance(data, list):
                     npath += 1
                     paths[j] = data[0]
-<<<<<<< HEAD
-                    offsets[j] = data[1]
-                    sizes[j] = data[2]
-=======
                     if len(data) > 1:
                         offsets[j] = data[1]
                         sizes[j] = data[2]
->>>>>>> ee487baa
                 else:
                     nraw += 1
                     raws[j] = _proc_raw(data)
@@ -242,31 +206,14 @@
                     if nraw == 0:
                         # No raw refs
                         df = pd.DataFrame(
-<<<<<<< HEAD
-                            dict(path=paths_maybe_cat, offset=offsets, size=sizes), 
-                            copy=False
-=======
                             dict(path=paths_maybe_cat, offset=offsets, size=sizes),
                             copy=False,
->>>>>>> ee487baa
                         )
                         object_encoding = dict(path="utf8")
                         has_nulls = ["path"] if npath != output_size else False
                     else:
                         df = pd.DataFrame(
-<<<<<<< HEAD
-                            dict(path=paths_maybe_cat, offset=offsets, size=sizes,
-                                 raw=raws), 
-                            copy=False
-                        )
-                        object_encoding = dict(raw="bytes", path="utf8")
-                        has_nulls = ["path", "raw"]
-                        
-                # Subset df if selection is smaller than record size
-                if output_size != record_size:
-                    df = df.iloc[:output_size]
-                    
-=======
+
                             dict(
                                 path=paths_maybe_cat,
                                 offset=offsets,
@@ -282,7 +229,6 @@
                 if output_size != record_size:
                     df = df.iloc[:output_size]
 
->>>>>>> ee487baa
                 df.to_parquet(
                     out_path,
                     engine="fastparquet",
@@ -304,11 +250,6 @@
                 npath = 0
 
         if nmissing:
-<<<<<<< HEAD
-            # comment: missing keys are fine, so long as they are not a large fraction.
-            #  Does referenceFS successfully give FileNotFound for them?
-=======
->>>>>>> ee487baa
             logger.warning(
                 f"Warning: Chunks missing for field {field}. "
                 f"Expected: {nchunks}, Found: {nchunks - nmissing}"
