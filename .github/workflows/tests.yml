name: Tests

on: [push, pull_request]

jobs:
  build:

    runs-on: ubuntu-latest
    strategy:
      matrix:
        python-version: [38, 39, 310]

    steps:
      - uses: actions/checkout@v2
      - name: Setup conda
        uses: mamba-org/provision-with-micromamba@main
        with:
          environment-file: ci/environment-py${{matrix.python-version}}.yml
      - name: Install kerchunk
        shell: bash -l {0}
        run: |
          pip install -e .
      - name: Test with pytest
        shell: bash -l {0}
        run: |
<<<<<<< HEAD
          export ZARR_V3_EXPERIMENTAL_API=1
          pytest -v --cov=kerchunk
=======
          pytest -v --cov
>>>>>>> 5664dd56
<|MERGE_RESOLUTION|>--- conflicted
+++ resolved
@@ -23,9 +23,5 @@
       - name: Test with pytest
         shell: bash -l {0}
         run: |
-<<<<<<< HEAD
           export ZARR_V3_EXPERIMENTAL_API=1
-          pytest -v --cov=kerchunk
-=======
-          pytest -v --cov
->>>>>>> 5664dd56
+          pytest -v --cov